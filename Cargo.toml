--- conflicted
+++ resolved
@@ -13,14 +13,12 @@
 ] }
 rand = "0.8"
 bimap = "0.6.3"
-<<<<<<< HEAD
 priority-queue = "2.0.3"
-=======
 sickle_ui = "0.2.1"
 serde = "1.0"
 serde_json = "1.0"
 thiserror = "1.0"
->>>>>>> 0a9a354e
+
 
 [features]
 default = [
