use bevy::prelude::*;

use crate::screen::Screen;

use super::{update_resource_label, update_resource_label_system, WatchRes};

/// Number of turns in a day.
pub const TURN_PER_DAY: u32 = 10;
/// Number of days in a season.
pub const DAY_PER_SEASON: u32 = 2; // TODO: Determine a balanced number, set to low for testing.
/// Number of days in a cycle which contains all 3 seasons.
pub const DAY_PER_CYCLE: u32 = DAY_PER_SEASON * 3;

const M: f32 = 0.4;
pub const DAY_BACKGROUND: Color = Color::srgb(0.7 * M, 0.75 * M, 0.8 * M);
pub const NIGHT_BACKGROUND: Color = Color::BLACK;

pub struct CyclePlugin;

impl Plugin for CyclePlugin {
    fn build(&self, app: &mut App) {
        app.init_state::<TimeOfDay>()
            .init_resource::<Season>()
            .init_resource::<DayCycle>()
            .init_resource::<Turn>()
            .add_event::<NextSeason>()
            .add_event::<EndTurn>()
            .add_systems(OnEnter(Screen::Playing), (
                reset_cycle,
                update_background
            ))
            .add_systems(
                Update,
                (
                    end_turn,
                    update_cycle.run_if(resource_changed::<Turn>),
                    (
<<<<<<< HEAD
                        update_resource_label::<Season>(),
                        update_resource_label_system::<Turn>(turn_until_label.into_configs()),
                    ),
=======
                        update_background.run_if(state_changed::<TimeOfDay>),
                        season_label.run_if(resource_changed::<Season>),
                        turn_until_label.run_if(resource_changed::<Turn>),
                    )
                        .after(update_cycle),
>>>>>>> 652c1877
                )
                    .chain()
                    .run_if(in_state(Screen::Playing)),
            );
    }
}

fn update_background(
    time_of_day: Res<State<TimeOfDay>>,
    mut clear_color: ResMut<ClearColor>,
) {
    clear_color.0 =
        match time_of_day.get() {
            TimeOfDay::Day => DAY_BACKGROUND,
            TimeOfDay::Night => NIGHT_BACKGROUND,
        };
}

fn reset_cycle(mut season: ResMut<Season>, mut turn: ResMut<Turn>) {
    *season = Season::default();
    turn.0 = 0;
}

fn end_turn(mut end_turn_evt: EventReader<EndTurn>, mut turn: ResMut<Turn>) {
    if end_turn_evt.is_empty() == false {
        end_turn_evt.clear();
        turn.0 += 1;
    }
}

fn update_cycle(
    turn: Res<Turn>,
    mut day_cycle: ResMut<DayCycle>,
    mut next_tod: ResMut<NextState<TimeOfDay>>,
    mut season: ResMut<Season>,
) {
    // Season
    let day = turn.0 / TURN_PER_DAY;
    season.set_if_neq(match (day % DAY_PER_CYCLE) / DAY_PER_SEASON {
        0 => Season::Summer,
        1 => Season::Autumn,
        2 => Season::Winter,
        num => unreachable!("Season range is [0, 3) but given {num} instead!"),
    });

    // Day cycle
    *day_cycle = DayCycle::from(*season);

    // Time of day
    match turn.0 % TURN_PER_DAY >= day_cycle.day {
        true => next_tod.set(TimeOfDay::Night),
        false => next_tod.set(TimeOfDay::Day),
    }
}

fn turn_until_label(
    mut q_texts: Query<&mut Text, With<WatchRes<Turn>>>,
    turn: Res<Turn>,
    day_cycle: Res<DayCycle>,
) {
    let Ok(mut text) = q_texts.get_single_mut() else {
        return;
    };

    let turn_in_day = turn.0 % TURN_PER_DAY;
    let (turn_left, target_day) = match turn_in_day >= day_cycle.day {
        true => (TURN_PER_DAY - turn_in_day, "day"),
        false => (day_cycle.day - turn_in_day, "night"),
    };

    let section = &mut text.sections[0];
    section.value = format!("{} turn(s) until {}", turn_left, target_day);
}

/// Current turn in the day cycle.
#[derive(Resource, Debug, Copy, Clone, PartialEq, Default)]
pub struct Turn(pub u32);

#[derive(Event, Copy, Clone, PartialEq, Default)]
pub struct EndTurn;

#[derive(Resource, Debug, Copy, Clone, PartialEq, Eq, Hash, Default)]
pub enum Season {
    #[default]
    Summer,
    Autumn,
    Winter,
}

impl std::fmt::Display for Season {
    fn fmt(&self, f: &mut std::fmt::Formatter<'_>) -> std::fmt::Result {
        match self {
            Season::Summer => "Summer".fmt(f),
            Season::Autumn => "Autumn".fmt(f),
            Season::Winter => "Winter".fmt(f),
        }
    }
}

#[derive(Event, Copy, Clone, PartialEq, Default)]
pub struct NextSeason;

#[derive(States, Debug, Copy, Clone, PartialEq, Eq, Hash, Default)]
pub enum TimeOfDay {
    #[default]
    Day,
    Night,
}

#[derive(Resource, Debug, Copy, Clone, PartialEq)]
pub struct DayCycle {
    /// Number of daylight turns in a day.
    pub day: u32,
    /// Number of night turns in a day.
    pub night: u32,
}

impl Default for DayCycle {
    fn default() -> Self {
        Self::from(Season::default())
    }
}

impl From<Season> for DayCycle {
    fn from(season: Season) -> Self {
        match season {
            Season::Summer => DayCycle { day: 6, night: 4 },
            Season::Autumn => DayCycle { day: 5, night: 5 },
            Season::Winter => DayCycle { day: 4, night: 6 },
        }
    }
}

#[derive(Resource, Debug, Copy, Clone, PartialEq)]
pub struct DaysUntilFullMoon(pub u32);

impl Default for DaysUntilFullMoon {
    fn default() -> Self {
        Self(3)
    }
}<|MERGE_RESOLUTION|>--- conflicted
+++ resolved
@@ -25,27 +25,20 @@
             .init_resource::<Turn>()
             .add_event::<NextSeason>()
             .add_event::<EndTurn>()
-            .add_systems(OnEnter(Screen::Playing), (
-                reset_cycle,
-                update_background
-            ))
+            .add_systems(OnEnter(Screen::Playing), (reset_cycle, update_background))
             .add_systems(
                 Update,
                 (
                     end_turn,
-                    update_cycle.run_if(resource_changed::<Turn>),
+                    update_cycle
+                        .run_if(resource_changed::<Turn>)
+                        .after(end_turn),
                     (
-<<<<<<< HEAD
                         update_resource_label::<Season>(),
                         update_resource_label_system::<Turn>(turn_until_label.into_configs()),
-                    ),
-=======
-                        update_background.run_if(state_changed::<TimeOfDay>),
-                        season_label.run_if(resource_changed::<Season>),
-                        turn_until_label.run_if(resource_changed::<Turn>),
                     )
                         .after(update_cycle),
->>>>>>> 652c1877
+                    update_background.run_if(state_changed::<TimeOfDay>),
                 )
                     .chain()
                     .run_if(in_state(Screen::Playing)),
@@ -53,15 +46,11 @@
     }
 }
 
-fn update_background(
-    time_of_day: Res<State<TimeOfDay>>,
-    mut clear_color: ResMut<ClearColor>,
-) {
-    clear_color.0 =
-        match time_of_day.get() {
-            TimeOfDay::Day => DAY_BACKGROUND,
-            TimeOfDay::Night => NIGHT_BACKGROUND,
-        };
+fn update_background(time_of_day: Res<State<TimeOfDay>>, mut clear_color: ResMut<ClearColor>) {
+    clear_color.0 = match time_of_day.get() {
+        TimeOfDay::Day => DAY_BACKGROUND,
+        TimeOfDay::Night => NIGHT_BACKGROUND,
+    };
 }
 
 fn reset_cycle(mut season: ResMut<Season>, mut turn: ResMut<Turn>) {
