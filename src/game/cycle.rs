--- conflicted
+++ resolved
@@ -28,29 +28,16 @@
             .add_event::<EndTurn>()
             .add_systems(OnEnter(Screen::Playing), reset_cycle)
             .add_systems(
-<<<<<<< HEAD
-                OnEnter(Screen::Playing),
-                (season_label, turn_until_label).after(reset_cycle),
-            )
-            .insert_resource(ClearColor(DAY_BACKGROUND))
-            .add_systems(
-                Update,
-                (
-                    end_turn,
-                    season_label.run_if(resource_changed::<Season>),
-                    turn_until_label.run_if(resource_changed::<Turn>),
-                    update_background,
-=======
                 Update,
                 (
                     end_turn,
                     update_cycle.run_if(resource_changed::<Turn>),
                     (
+                        update_background.run_if(state_changed::<TimeOfDay>),
                         season_label.run_if(resource_changed::<Season>),
                         turn_until_label.run_if(resource_changed::<Turn>),
                     )
                         .after(update_cycle),
->>>>>>> e3cc19e0
                 )
                     .run_if(in_state(Screen::Playing)),
             );
