--- conflicted
+++ resolved
@@ -84,7 +84,6 @@
     let (camera, camera_transform) = q_camera.single();
 
     for touch in touches.iter_just_pressed() {
-<<<<<<< HEAD
         if let Some(touched_point) = camera
             .viewport_to_world(camera_transform, touch.position())
             .map(|ray| ray.origin.truncate())
@@ -106,19 +105,6 @@
     Vec2 { x, y }
 }
 
-=======
-        if let Some(tile) = camera
-            .viewport_to_world(camera_transform, touch.position())
-            .map(|ray| ray.origin.truncate())
-            .map(|point| Tile::from(point))
-            .filter(|tile| village_map.contains_tile(*tile))
-        {
-            tile_pressed_event.send(TilePressedEvent(tile));
-        }
-    }
-}
-
->>>>>>> 6ae4b199
 /// Converts world camera coords to fractional (possibly negative) world tile coordinates
 pub fn world_camera_picked_point_to_tile_coords(
     camera_point: Res<PickedPointWorldCamera>,
