--- conflicted
+++ resolved
@@ -70,7 +70,7 @@
 pub struct CancelBuildButton;
 
 pub struct StructureCost {
-    pub days: u32,
+    pub turns: u32,
     pub workers: u32,
     pub gold: u32,
     /// only one of these structures can be built
@@ -83,61 +83,37 @@
 impl Default for StructureCosts {
     fn default() -> Self {
         let costs: HashMap<_, _> = [
-<<<<<<< HEAD
             // (
             //     StructureType::SmallHouse,
             //     StructureCost {
-            //         turns: 2,
+            //         days: 1,
             //         workers: 5,
             //         gold: 25,
             //         is_exclusive: false,
             //     },
             // ),
-=======
-            (
-                StructureType::SmallHouse,
-                StructureCost {
-                    days: 1,
-                    workers: 5,
-                    gold: 25,
-                    is_exclusive: false,
-                },
-            ),
->>>>>>> 75cf5438
             (
                 StructureType::House,
                 StructureCost {
-                    days: 1,
+                    turns: 1,
                     workers: 10,
                     gold: 50,
                     is_exclusive: false,
                 },
             ),
-<<<<<<< HEAD
             // (
             //     StructureType::StrongHouse,
             //     StructureCost {
-            //         turns: 6,
+            //         days: 1,
             //         workers: 15,
             //         gold: 100,
             //         is_exclusive: false,
             //     },
             // ),
-=======
-            (
-                StructureType::StrongHouse,
-                StructureCost {
-                    days: 1,
-                    workers: 15,
-                    gold: 100,
-                    is_exclusive: false,
-                },
-            ),
->>>>>>> 75cf5438
             (
                 StructureType::Tavern,
                 StructureCost {
-                    days: 1,
+                    turns: 1,
                     workers: 10,
                     gold: 75,
                     is_exclusive: true,
@@ -146,7 +122,7 @@
             (
                 StructureType::ArcherTower,
                 StructureCost {
-                    days: 1,
+                    turns: 1,
                     workers: 5,
                     gold: 25,
                     is_exclusive: false,
@@ -155,7 +131,7 @@
             (
                 StructureType::Blacksmith,
                 StructureCost {
-                    days: 1,
+                    turns: 1,
                     workers: 10,
                     gold: 125,
                     is_exclusive: true,
@@ -219,34 +195,11 @@
                         .padding(UiRect::all(Val::Px(4.)));
 
                         ui.column(|ui| {
-<<<<<<< HEAD
                             ui.style().justify_content(JustifyContent::SpaceBetween);
                             ui.icon("icons/".to_owned() + building_type.tile_texture() + ".png")
                                 .style()
                                 .height(Val::Px(30.))
                                 .width(Val::Px(30.));
-=======
-                            ui.style().justify_content(JustifyContent::End);
-                            ui.row(|ui| {
-                                ui.style().column_gap(Val::Px(10.));
-                                for (icon, value) in [
-                                    ("icons/gold_coins.png", cost.gold.to_string()),
-                                    ("icons/population.png", cost.workers.to_string()),
-                                    ("icons/hourglass.png", cost.days.to_string()),
-                                ] {
-                                    ui.row(|ui| {
-                                        ui.style()
-                                            .justify_content(JustifyContent::End)
-                                            .column_gap(Val::Px(1.));
-                                        ui.icon(icon).style().width(ICON_SIZE).height(ICON_SIZE);
-
-                                        ui.label(LabelConfig::from(value))
-                                            .style()
-                                            .font_size(TEXT_SIZE);
-                                    });
-                                }
-                            });
->>>>>>> 75cf5438
                         });
                     });
                 }
@@ -462,7 +415,7 @@
             },
             StateScoped(Screen::Playing),
             structure_type,
-            RemainingConstructionTurns(cost.days),
+            RemainingConstructionTurns(cost.turns),
             ConstructionWorkers(cost.workers),
             BuildingSite,
             Structure,
@@ -471,7 +424,7 @@
             builder.spawn((
                 Text2dBundle {
                     text: Text::from_section(
-                        cost.days.to_string(),
+                        cost.turns.to_string(),
                         TextStyle {
                             font_size: 100.,
                             ..Default::default()
@@ -527,38 +480,6 @@
                         anchor: TILE_ANCHOR,
                         ..Default::default()
                     },
-<<<<<<< HEAD
-                    tile,
-                    PickableTile,
-                    StateScoped(Screen::Playing),
-                    StructureBundle::default(),
-                    SpawnAnimation::new(object_translation),
-                    *s,
-                ));
-                println!("building structure type = {s:?}");
-                println!("entity = {:?}", object_entity.id());
-                match s {
-                    StructureType::Tavern => {
-                        println!("Insert Tavern");
-                        object_entity.insert(Tavern);
-                    }
-                    // StructureType::SmallHouse => {
-                    //     object_entity.insert(House);
-                    // }
-                    StructureType::House => {
-                        object_entity.insert(House);
-                    }
-                    // StructureType::StrongHouse => {
-                    //     object_entity.insert(House);
-                    // }
-                    StructureType::ArcherTower => {
-                        object_entity.insert(ArcherTower);
-                    }
-                    StructureType::Blacksmith => {
-                        object_entity.insert(Blacksmith);
-                    }
-                };
-=======
                     texture: tile_set.get(s.tile_texture()),
                     transform: Transform::from_translation(object_translation),
                     ..default()
@@ -577,15 +498,15 @@
                     println!("Insert Tavern");
                     object_entity.insert(Tavern);
                 }
-                StructureType::SmallHouse => {
-                    object_entity.insert(House);
-                }
+                // StructureType::SmallHouse => {
+                //     object_entity.insert(House);
+                // }
                 StructureType::House => {
                     object_entity.insert(House);
                 }
-                StructureType::StrongHouse => {
-                    object_entity.insert(House);
-                }
+                // StructureType::StrongHouse => {
+                //     object_entity.insert(House);
+                // }
                 StructureType::ArcherTower => {
                     object_entity.insert(ArcherTower);
                 }
@@ -593,7 +514,6 @@
                     object_entity.insert(Blacksmith);
                 }
             };
->>>>>>> 75cf5438
 
             village_map.actors.set(tile, object_entity.id());
         }
