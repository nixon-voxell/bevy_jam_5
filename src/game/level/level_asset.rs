--- conflicted
+++ resolved
@@ -189,43 +189,7 @@
 fn load_levels(asset_sever: Res<AssetServer>, mut levels: ResMut<Levels>) {
     info!("Loading levels from json...");
 
-<<<<<<< HEAD
-/// Prespawn levels so that we can easily load/unload them by changing the parent's visibility.
-fn prespawn_levels(
-    mut commands: Commands,
-    asset_server: Res<AssetServer>,
-    mut levels: ResMut<Levels>,
-    level_assets: Res<Assets<LevelAsset>>,
-    tile_set: Res<TileSet>,
-) {
-    for (name, level) in levels.0.iter_mut() {
-        if level.is_loaded() {
-            continue;
-        }
-
-        let Some(load_state) = asset_server.get_load_state(&level.handle) else {
-            warn!("No load state for level: {:?}..", level.handle);
-            return;
-        };
-
-        if let LoadState::Loaded = load_state {
-            let debug_level = level_assets.get(&level.handle).unwrap();
-            info!("Loading level: {name}");
-
-            let ground_tiles = debug_level.create_ground_entities(&mut commands, &tile_set);
-            let object_tiles = debug_level.create_object_entities(&mut commands, &tile_set);
-            debug_level.create_edges(&mut commands, &tile_set);
-
-            commands.entity(level.parent).despawn_descendants();
-            commands.entity(level.parent).push_children(&ground_tiles);
-            commands.entity(level.parent).push_children(&object_tiles);
-        }
-        level.state = load_state.clone();
-    }
-}
-=======
     const LEVELS: &[&str] = &["debug_level"];
->>>>>>> 5f265528
 
     for &level in LEVELS {
         levels.0.push(LevelLoad::new(
