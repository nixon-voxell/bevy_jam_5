use crate::screen::Screen;
use bevy::prelude::*;
use rand::prelude::SliceRandom;
use rand::thread_rng;

use self::enemy::EnemyUnitPlugin;
use self::spawn::{SpawnAnimation, SpawnUnitPlugin};

use super::components::ObjectTileLayer;

pub mod enemy;
<<<<<<< HEAD
pub mod spawn;
=======
pub mod player;
>>>>>>> ce8f3c5c

/// Character names generated from some random name generator
pub const NAMES: &[&str] = &[
    "Alaric Von Hohenberg",
    "Isolde De Sauveterre",
    "Dorian Blackwood",
    "Elara Valois",
    "Lucian Drakovich",
    "Seraphina Ravenscroft",
    "Thaddeus Greystone",
    "Morgana Devereux",
    "Victor Falkenrath",
    "Selene Montclair",
    "Tamachag Altan",
    "Xartsaga Borjigin",
    "Hychyt Chuluun",
    "Shilugei Baatar",
    "Khuchar Erdene",
    "Dodai Ganzorig",
    "Sibaguchu Oyun",
    "Adkiragh Sukhbaatar",
    "Jeder Temujin",
    "Gugun Munkhbat",
    "Hao Shuren",
    "Qiao Kang",
    "Dijewer de Weert",
    "Jacop Janssens",
    "Valentijn Hinckaert",
    "Valck Heyns",
    "Jeroom Michels",
    "Aeriaen van der Gracht",
    "Frederico de Nagele",
    "Egghel van Teijlingen",
    "Gabriel van der Molen",
    "Filips Schiffel",
    "Artur Falcão",
    "Beco de Caria",
    "Jorge Mendanha",
    "Guomez de Monte Arroio",
    "Eytor d'Abrantes",
    "Johão della Praça",
    "Olavi Paasio",
    "Alex Rautiainen",
    "Auvo Mäki",
    "Heikki Honkanen",
    "Lennart Soininen",
    "Eerik Ilves",
    "Bekir Burcak",
    "Akpolat Samdereli",
    "Erhan Calik",
    "Sariaslan Asena",
    "Toujou Dayu",
    "Wakuni Rikyu",
    "Yoshihisa Kimitada",
    "Chintan Haque",
    "Ashish Bhattacharya",
];

#[derive(Resource)]
pub struct AvailableUnitNames(pub Vec<&'static str>);

impl Default for AvailableUnitNames {
    fn default() -> Self {
        let mut names_vec: Vec<&'static str> = NAMES.to_vec();
        let mut rng = thread_rng();
        names_vec.shuffle(&mut rng);
        AvailableUnitNames(names_vec)
    }
}

impl AvailableUnitNames {
    pub fn next_name(&mut self) -> String {
        self.0
            .pop()
            .map(|name| name.to_string())
            .unwrap_or("Unnamed".to_string())
    }
}

const HIT_POINT_SIZE: Vec2 = Vec2::new(40.0, 40.0);
const HIT_POINT_GAP: f32 = 10.0;

pub struct UnitPlugin;

impl Plugin for UnitPlugin {
    fn build(&self, app: &mut App) {
        app.add_plugins((EnemyUnitPlugin, SpawnUnitPlugin))
            .add_systems(Update, health_ui.run_if(in_state(Screen::Playing)));
    }
}

fn health_ui(
    mut commands: Commands,
    mut q_hit_points: Query<
        (Entity, &HitPoints, &Health, &mut HealthIcons),
        Or<(Changed<HitPoints>, Changed<Health>)>,
    >,
) {
    for (entity, hit_point, health, mut icons) in q_hit_points.iter_mut() {
        // Remove previous health icons
        for icon in icons.0.iter() {
            commands.entity(*icon).despawn();
        }
        icons.0.clear();

        // Spawn healht icons
        commands.entity(entity).with_children(|builder| {
            let hit_pointf = hit_point.0 as f32;
            let start_x = -HIT_POINT_SIZE.x * hit_pointf * 0.5;

            for index in 0..hit_point.0 {
                let indexf = index as f32;

                let color = match index < health.0 {
                    true => Srgba::RED,
                    false => Srgba::gray(0.2),
                };

                let icon_id = builder
                    .spawn((
                        SpriteBundle {
                            sprite: Sprite {
                                color: color.into(),
                                custom_size: Some(HIT_POINT_SIZE),
                                ..default()
                            },
                            ..default()
                        },
                        HealthIcon,
                        SpawnAnimation::new(Vec3::new(
                            start_x + HIT_POINT_SIZE.x * indexf + HIT_POINT_GAP * indexf,
                            300.0,
                            100.0,
                        )),
                    ))
                    .id();

                icons.0.push(icon_id);
            }
        });
    }
}

/// Amount of damage a unit can take before dying.
#[derive(Component, Copy, Clone, Debug, Deref, DerefMut, PartialEq)]
pub struct HitPoints(pub u32);

/// Amount of health the unity current has.
#[derive(Component, Copy, Clone, Debug, Deref, DerefMut, PartialEq)]
pub struct Health(pub u32);

/// Health icon marker.
#[derive(Component)]
pub struct HealthIcon;

/// Vec of entities that holds the health icon sprites.
#[derive(Component, Default, Clone)]
pub struct HealthIcons(Vec<Entity>);

/// Number of tiles a unit can move per turn.
#[derive(Component, Copy, Clone, Debug, Deref, DerefMut, PartialEq)]
pub struct Movement(pub u32);

/// Marker component for Player controlled units.
#[derive(Component, Default, Copy, Clone, Debug)]
pub struct PlayerUnit;

/// Marker component for Enemy units.
#[derive(Component, Default, Copy, Clone, Debug)]
pub struct EnemyUnit;

/// Marker component for airborne units.
#[derive(Component, Default, Copy, Clone, Debug)]
pub struct IsAirborne;

/// Has unit moved or performed an action yet.
/// Needs to be reset to default after each turn (Not good?).
#[derive(Component, Default, Debug)]
pub struct UnitTurnState {
    pub used_move: bool,
    pub used_action: bool,
}

impl UnitTurnState {
    pub fn reset(&mut self) {
        *self = Self::default();
    }
}

#[derive(Component, Default, PartialEq, Debug)]
pub struct UnitName(pub String);

#[derive(Bundle)]
pub struct UnitBundle<T: Component> {
    pub name: UnitName,
    pub hit_points: HitPoints,
    pub health: Health,
    pub health_icons: HealthIcons,
    pub movement: Movement,
    pub turn_state: UnitTurnState,
    pub unit: T,
    pub layer_marker: ObjectTileLayer,
    // pub abilities: Abilities,
}

impl<T: Component> UnitBundle<T>
where
    T: Default,
{
    pub fn new(name: &str) -> Self {
        Self {
            name: UnitName(String::from(name)),
            hit_points: HitPoints(2),
            health: Health(2),
            health_icons: HealthIcons::default(),
            movement: Movement(2),
            turn_state: UnitTurnState::default(),
            unit: T::default(),
            layer_marker: ObjectTileLayer,
        }
    }
}

impl<T: Component> UnitBundle<T> {
    pub fn with_hit_points(mut self, hit_points: u32) -> Self {
        self.hit_points = HitPoints(hit_points);
        self
    }

    pub fn with_health(mut self, health: u32) -> Self {
        self.health = Health(health);
        self
    }

    pub fn with_movement(mut self, movement: u32) -> Self {
        self.movement = Movement(movement);
        self
    }
}

/// Marker component for a building
#[derive(Component)]
pub struct Structure;

pub struct StructureBundle {
    pub name: Name,
    pub hit_points: HitPoints,
    pub health: Health,
    pub health_icons: HealthIcons,
    pub structure: Structure,
    pub layer_marker: ObjectTileLayer,
}

impl StructureBundle {
    pub fn new(name: &str) -> Self {
        Self {
            name: Name::new(String::from(name)),
            hit_points: HitPoints(2),
            health: Health(2),
            health_icons: HealthIcons::default(),
            structure: Structure,
            layer_marker: ObjectTileLayer,
        }
    }
}<|MERGE_RESOLUTION|>--- conflicted
+++ resolved
@@ -9,11 +9,8 @@
 use super::components::ObjectTileLayer;
 
 pub mod enemy;
-<<<<<<< HEAD
+pub mod player;
 pub mod spawn;
-=======
-pub mod player;
->>>>>>> ce8f3c5c
 
 /// Character names generated from some random name generator
 pub const NAMES: &[&str] = &[
