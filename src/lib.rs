pub mod debug;
#[cfg(feature = "dev")]
mod dev_tools;
pub mod game;
pub mod modals;
pub mod path_finding;
pub mod screen;
pub mod ui;

<<<<<<< HEAD
const BASE_APP_HEIGHT: f32 = 2460.0;
const BASE_CAM_SCALE: f32 = 2.7;
=======
const BASE_APP_HEIGHT: f32 = 390.0;
const BASE_CAM_SCALE: f32 = 5.0;
>>>>>>> 6ae4b199

use bevy::{
    asset::{load_internal_binary_asset, AssetMetaCheck},
    audio::{AudioPlugin, Volume},
    prelude::*,
    window::PrimaryWindow,
};
use bevy_trauma_shake::{Shake, TraumaPlugin};
use debug::DebugPlugin;

pub struct AppPlugin {
    pub show_debug: bool,
}

impl Plugin for AppPlugin {
    fn build(&self, app: &mut App) {
        // Order new `AppStep` variants by adding them here:
        app.configure_sets(
            Update,
            (AppSet::TickTimers, AppSet::RecordInput, AppSet::Update).chain(),
        );

        // Add Bevy plugins.
        app.add_plugins(
            DefaultPlugins
                .set(AssetPlugin {
                    // Wasm builds will check for meta files (that don't exist) if this isn't set.
                    // This causes errors and even panics on web build on itch.
                    // See https://github.com/bevyengine/bevy_github_ci_template/issues/48.
                    meta_check: AssetMetaCheck::Never,
                    ..default()
                })
                .set(WindowPlugin {
                    primary_window: Window {
                        title: "Bevy Jam 5".to_string(),
<<<<<<< HEAD
                        resolution: (2460.0, 1080.0).into(), // Set custom resolution
=======
                        resolution: (844.0, 390.0).into(),
>>>>>>> 6ae4b199
                        canvas: Some("#bevy".to_string()),
                        fit_canvas_to_parent: true, // This ensures the canvas fits its parent in web builds
                        prevent_default_event_handling: true,
                        ..default()
                    }
                    .into(),
                    ..default()
                }),
        );

        if self.show_debug {
            app.add_plugins(DebugPlugin);
        }

        load_internal_binary_asset!(
            app,
            TextStyle::default().font,
            "../assets/fonts/Kangala.ttf",
            |bytes: &[u8], _path: String| { Font::try_from_bytes(bytes.to_vec()).unwrap() }
        );

        // Add other plugins.
        app.add_plugins((game::plugin, screen::plugin, ui::plugin))
            .add_plugins(TraumaPlugin)
            .add_systems(Startup, spawn_camera)
            .add_systems(Update, update_camera_scale);

        // Enable dev tools for dev builds.
        #[cfg(feature = "dev")]
        app.add_plugins(dev_tools::plugin);
    }
}

fn spawn_camera(mut commands: Commands) {
    commands.spawn((
        VillageCamera,
        Name::new("Camera"),
        Camera2dBundle {
            projection: OrthographicProjection {
                far: 500.,
                near: -500.,
<<<<<<< HEAD
                scale: 3.2,
=======
                scale: 5.0,
>>>>>>> 6ae4b199
                ..default()
            },
            ..default()
        },
        // Render all UI to this camera.
        // Not strictly necessary since we only use one camera,
        // but if we don't use this component, our UI will disappear as soon
        // as we add another camera. This includes indirect ways of adding cameras like using
        // [ui node outlines](https://bevyengine.org/news/bevy-0-14/#ui-node-outline-gizmos)
        // for debugging. So it's good to have this here for future-proofing.
        IsDefaultUiCamera,
        Shake::default(),
    ));
}

fn update_camera_scale(
    windows: Query<&Window, (With<PrimaryWindow>, Changed<Window>)>,
    mut projections: Query<&mut OrthographicProjection, With<IsDefaultUiCamera>>,
) {
    let (Ok(window), Ok(mut projection)) = (windows.get_single(), projections.get_single_mut())
    else {
        return;
    };

    let window_width = window.size().x;
    let window_height = window.size().y;

    if window_height > f32::EPSILON {
        // Calculate scale based on the ratio of the current window to the base resolution.
        let width_scale = BASE_APP_HEIGHT / window_width;
        let height_scale = BASE_APP_HEIGHT / window_height;

        // Use the smaller scale to ensure the entire UI fits within the screen.
        let scale = f32::min(width_scale, height_scale) * BASE_CAM_SCALE;
        projection.scale = scale;
    }
}

/// High-level groupings of systems for the app in the `Update` schedule.
/// When adding a new variant, make sure to order it in the `configure_sets`
/// call above.
#[derive(SystemSet, Debug, Clone, Copy, Eq, PartialEq, Hash)]
enum AppSet {
    /// Tick timers.
    TickTimers,
    /// Record player input.
    RecordInput,
    /// Do everything else (consider splitting this into further variants).
    Update,
}

#[derive(Component)]
pub struct VillageCamera;<|MERGE_RESOLUTION|>--- conflicted
+++ resolved
@@ -7,13 +7,8 @@
 pub mod screen;
 pub mod ui;
 
-<<<<<<< HEAD
-const BASE_APP_HEIGHT: f32 = 2460.0;
-const BASE_CAM_SCALE: f32 = 2.7;
-=======
 const BASE_APP_HEIGHT: f32 = 390.0;
 const BASE_CAM_SCALE: f32 = 5.0;
->>>>>>> 6ae4b199
 
 use bevy::{
     asset::{load_internal_binary_asset, AssetMetaCheck},
@@ -49,11 +44,7 @@
                 .set(WindowPlugin {
                     primary_window: Window {
                         title: "Bevy Jam 5".to_string(),
-<<<<<<< HEAD
-                        resolution: (2460.0, 1080.0).into(), // Set custom resolution
-=======
                         resolution: (844.0, 390.0).into(),
->>>>>>> 6ae4b199
                         canvas: Some("#bevy".to_string()),
                         fit_canvas_to_parent: true, // This ensures the canvas fits its parent in web builds
                         prevent_default_event_handling: true,
@@ -95,11 +86,7 @@
             projection: OrthographicProjection {
                 far: 500.,
                 near: -500.,
-<<<<<<< HEAD
-                scale: 3.2,
-=======
                 scale: 5.0,
->>>>>>> 6ae4b199
                 ..default()
             },
             ..default()
