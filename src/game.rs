--- conflicted
+++ resolved
@@ -16,11 +16,8 @@
 pub mod resources;
 pub mod systems;
 pub mod tile_set;
-<<<<<<< HEAD
 pub mod unit;
-=======
 pub mod unit_list;
->>>>>>> 9a3c5f05
 
 pub(super) fn plugin(app: &mut App) {
     app.add_plugins((
